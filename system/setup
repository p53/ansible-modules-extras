#!/usr/bin/python
# -*- coding: utf-8 -*-

# (c) 2012, Michael DeHaan <michael.dehaan@gmail.com>
#
# This file is part of Ansible
#
# Ansible is free software: you can redistribute it and/or modify
# it under the terms of the GNU General Public License as published by
# the Free Software Foundation, either version 3 of the License, or
# (at your option) any later version.
#
# Ansible is distributed in the hope that it will be useful,
# but WITHOUT ANY WARRANTY; without even the implied warranty of
# MERCHANTABILITY or FITNESS FOR A PARTICULAR PURPOSE.  See the
# GNU General Public License for more details.
#
# You should have received a copy of the GNU General Public License
# along with Ansible.  If not, see <http://www.gnu.org/licenses/>.

import os
import array
import fcntl
import fnmatch
import glob
import platform
import re
import socket
import struct
import datetime
import getpass
import subprocess
import ConfigParser
import StringIO


DOCUMENTATION = '''
---
module: setup
short_description: Gathers facts about remote hosts
options:
    filter:
        version_added: "1.1"
        description:
            - if supplied, only return facts that match this shell-style (fnmatch) wildcard.
        required: false
        default: '*'
    fact_path:
        version_added: "1.3"
        description:
            - path used for local ansible facts (*.fact) - files in this dir
              will be run (if executable) and their results be added to ansible_local facts
              if a file is not executable it is read. 
              File/results format can be json or ini-format
        required: false
        default: '/etc/ansible/facts.d'
description:
     - This module is automatically called by playbooks to gather useful
       variables about remote hosts that can be used in playbooks. It can also be
       executed directly by C(/usr/bin/ansible) to check what variables are
       available to a host. Ansible provides many I(facts) about the system,
       automatically.
notes:
    - More ansible facts will be added with successive releases. If I(facter) or
      I(ohai) are installed, variables from these programs will also be snapshotted
      into the JSON file for usage in templating. These variables are prefixed
      with C(facter_) and C(ohai_) so it's easy to tell their source. All variables are
      bubbled up to the caller. Using the ansible facts and choosing to not
      install I(facter) and I(ohai) means you can avoid Ruby-dependencies on your
      remote systems. (See also M(facter) and M(ohai).)
    - The filter option filters only the first level subkey below ansible_facts.
author: Michael DeHaan
'''

EXAMPLES = """
# Display facts from all hosts and store them indexed by I(hostname) at C(/tmp/facts).
ansible all -m setup --tree /tmp/facts

# Display only facts regarding memory found by ansible on all hosts and output them.
ansible all -m setup -a 'filter=ansible_*_mb'

# Display only facts returned by facter.
ansible all -m setup -a 'filter=facter_*'

# Display only facts returned by facter.
ansible all -m setup -a 'filter=ansible_eth[0-2]'
"""

try:
    import selinux
    HAVE_SELINUX=True
except ImportError:
    HAVE_SELINUX=False

try:
    import json
except ImportError:
    import simplejson as json

class Facts(object):
    """
    This class should only attempt to populate those facts that
    are mostly generic to all systems.  This includes platform facts,
    service facts (eg. ssh keys or selinux), and distribution facts.
    Anything that requires extensive code or may have more than one
    possible implementation to establish facts for a given topic should
    subclass Facts.
    """

    _I386RE = re.compile(r'i[3456]86')
    # For the most part, we assume that platform.dist() will tell the truth.
    # This is the fallback to handle unknowns or exceptions
    OSDIST_DICT = { '/etc/redhat-release': 'RedHat',
                    '/etc/vmware-release': 'VMwareESX',
                    '/etc/openwrt_release': 'OpenWrt',
                    '/etc/system-release': 'OtherLinux',
                    '/etc/alpine-release': 'Alpine',
                    '/etc/release': 'Solaris',
                    '/etc/arch-release': 'Archlinux' }
    SELINUX_MODE_DICT = { 1: 'enforcing', 0: 'permissive', -1: 'disabled' }

    # A list of dicts.  If there is a platform with more than one
    # package manager, put the preferred one last.  If there is an
    # ansible module, use that as the value for the 'name' key.
    PKG_MGRS = [ { 'path' : '/usr/bin/yum',         'name' : 'yum' },
                 { 'path' : '/usr/bin/apt-get',     'name' : 'apt' },
                 { 'path' : '/usr/bin/zypper',      'name' : 'zypper' },
                 { 'path' : '/usr/sbin/urpmi',      'name' : 'urpmi' },
                 { 'path' : '/usr/bin/pacman',      'name' : 'pacman' },
                 { 'path' : '/bin/opkg',            'name' : 'opkg' },
                 { 'path' : '/opt/local/bin/pkgin', 'name' : 'pkgin' },
                 { 'path' : '/opt/local/bin/port',  'name' : 'macports' },
                 { 'path' : '/sbin/apk',            'name' : 'apk' },
                 { 'path' : '/usr/sbin/pkg',        'name' : 'pkgng' },
                 { 'path' : '/usr/sbin/swlist',     'name' : 'SD-UX' },
    ]

    def __init__(self):
        self.facts = {}
        self.get_platform_facts()
        self.get_distribution_facts()
        self.get_cmdline()
        self.get_public_ssh_host_keys()
        self.get_selinux_facts()
        self.get_pkg_mgr_facts()
        self.get_lsb_facts()
        self.get_date_time_facts()
        self.get_user_facts()
        self.get_local_facts()
        self.get_env_facts()

    def populate(self):
        return self.facts

    # Platform
    # platform.system() can be Linux, Darwin, Java, or Windows
    def get_platform_facts(self):
        self.facts['system'] = platform.system()
        self.facts['kernel'] = platform.release()
        self.facts['machine'] = platform.machine()
        self.facts['python_version'] = platform.python_version()
        self.facts['fqdn'] = socket.getfqdn()
        self.facts['hostname'] = platform.node().split('.')[0]
        self.facts['domain'] = '.'.join(self.facts['fqdn'].split('.')[1:])
        arch_bits = platform.architecture()[0]
        self.facts['userspace_bits'] = arch_bits.replace('bit', '')
        if self.facts['machine'] == 'x86_64':
            self.facts['architecture'] = self.facts['machine']
            if self.facts['userspace_bits'] == '64':
                self.facts['userspace_architecture'] = 'x86_64'
            elif self.facts['userspace_bits'] == '32':
                self.facts['userspace_architecture'] = 'i386'
        elif Facts._I386RE.search(self.facts['machine']):
            self.facts['architecture'] = 'i386'
            if self.facts['userspace_bits'] == '64':
                self.facts['userspace_architecture'] = 'x86_64'
            elif self.facts['userspace_bits'] == '32':
                self.facts['userspace_architecture'] = 'i386'
        else:
            self.facts['architecture'] = self.facts['machine']
        if self.facts['system'] == 'Linux':
            self.get_distribution_facts()
        elif self.facts['system'] == 'AIX':
            rc, out, err = module.run_command("/usr/sbin/bootinfo -p")
            data = out.split('\n')
            self.facts['architecture'] = data[0]


    def get_local_facts(self):

        fact_path = module.params.get('fact_path', None)
        if not fact_path or not os.path.exists(fact_path):
            return
            
        local = {}
        for fn in sorted(glob.glob(fact_path + '/*.fact')):
            # where it will sit under local facts
            fact_base = os.path.basename(fn).replace('.fact','')
            if os.access(fn, os.X_OK):
                # run it
                # try to read it as json first
                # if that fails read it with ConfigParser
                # if that fails, skip it
                rc, out, err = module.run_command(fn)
            else:
                out = open(fn).read()
            
            # load raw json
            fact = 'loading %s' % fact_base
            try:
                fact = json.loads(out)
            except ValueError, e:
                # load raw ini
                cp = ConfigParser.ConfigParser()
                try:
                    cp.readfp(StringIO.StringIO(out))
                except ConfigParser.Error, e:
                    fact="error loading fact - please check content"
                else:
                    fact = {}
                    #print cp.sections()
                    for sect in cp.sections():
                        if sect not in fact:
                            fact[sect] = {}
                        for opt in cp.options(sect):
                            val = cp.get(sect, opt)
                            fact[sect][opt]=val

            local[fact_base] = fact
        if not local:
            return
        self.facts['local'] = local
            
    # platform.dist() is deprecated in 2.6
    # in 2.6 and newer, you should use platform.linux_distribution()
    def get_distribution_facts(self):

        # A list with OS Family members
        OS_FAMILY = dict(
            RedHat = 'RedHat', Fedora = 'RedHat', CentOS = 'RedHat', Scientific = 'RedHat',
            SLC = 'RedHat', Ascendos = 'RedHat', CloudLinux = 'RedHat', PSBM = 'RedHat',
            OracleLinux = 'RedHat', OVS = 'RedHat', OEL = 'RedHat', Amazon = 'RedHat',
            XenServer = 'RedHat', Ubuntu = 'Debian', Debian = 'Debian', SLES = 'Suse',
            SLED = 'Suse', OpenSuSE = 'Suse', SuSE = 'Suse', Gentoo = 'Gentoo',
            Archlinux = 'Archlinux', Mandriva = 'Mandrake', Mandrake = 'Mandrake',
            Solaris = 'Solaris', Nexenta = 'Solaris', OmniOS = 'Solaris', OpenIndiana = 'Solaris',
            SmartOS = 'Solaris', AIX = 'AIX', Alpine = 'Alpine', MacOSX = 'Darwin',
            FreeBSD = 'FreeBSD', HPUX = 'HP-UX'
        )

        if self.facts['system'] == 'AIX':
            self.facts['distribution'] = 'AIX'
            rc, out, err = module.run_command("/usr/bin/oslevel")
            data = out.split('.')
            self.facts['distribution_version'] = data[0]
            self.facts['distribution_release'] = data[1]
        elif self.facts['system'] == 'HP-UX':
            self.facts['distribution'] = 'HP-UX'
            rc, out, err = module.run_command("/usr/sbin/swlist |egrep 'HPUX.*OE.*[AB].[0-9]+\.[0-9]+'")
            data = re.search('HPUX.*OE.*([AB].[0-9]+\.[0-9]+)\.([0-9]+).*', out)
            if data:
                self.facts['distribution_version'] = data.groups()[0]
                self.facts['distribution_release'] = data.groups()[1]
        elif self.facts['system'] == 'Darwin':
            self.facts['distribution'] = 'MacOSX'
            rc, out, err = module.run_command("/usr/bin/sw_vers -productVersion")
            data = out.split()[-1]
            self.facts['distribution_version'] = data
        elif self.facts['system'] == 'FreeBSD':
            self.facts['distribution'] = 'FreeBSD'
            self.facts['distribution_release'] = platform.release()
            self.facts['distribution_version'] = platform.version()
        elif self.facts['system'] == 'OpenBSD':
            self.facts['distribution'] = 'OpenBSD'
            self.facts['distribution_release'] = platform.release()
            rc, out, err = module.run_command("/sbin/sysctl -n kern.version")
            match = re.match('OpenBSD\s[0-9]+.[0-9]+-(\S+)\s.*', out)
            if match:
                self.facts['distribution_version'] = match.groups()[0]
            else:
                self.facts['distribution_version'] = 'release'
        else:
            dist = platform.dist()
            self.facts['distribution'] = dist[0].capitalize() or 'NA'
            self.facts['distribution_version'] = dist[1] or 'NA'
            self.facts['distribution_release'] = dist[2] or 'NA'
            # Try to handle the exceptions now ...
            for (path, name) in Facts.OSDIST_DICT.items():
                if os.path.exists(path):
                    if self.facts['distribution'] == 'Fedora':
                        pass
                    elif name == 'RedHat':
                        data = get_file_content(path)
                        if 'Red Hat' in data:
                            self.facts['distribution'] = name
                        else:
                            self.facts['distribution'] = data.split()[0]
                    elif name == 'OtherLinux':
                        data = get_file_content(path)
                        if 'Amazon' in data:
                            self.facts['distribution'] = 'Amazon'
                            self.facts['distribution_version'] = data.split()[-1]
                    elif name == 'OpenWrt':
                        data = get_file_content(path)
                        if 'OpenWrt' in data:
                            self.facts['distribution'] = name
                        version = re.search('DISTRIB_RELEASE="(.*)"', data)
                        if version:
                            self.facts['distribution_version'] = version.groups()[0]
                        release = re.search('DISTRIB_CODENAME="(.*)"', data)
                        if release:
                            self.facts['distribution_release'] = release.groups()[0]
                    elif name == 'Alpine':
                        data = get_file_content(path)
                        self.facts['distribution'] = 'Alpine'
                        self.facts['distribution_version'] = data
                    elif name == 'Solaris':
                        data = get_file_content(path).split('\n')[0]
                        ora_prefix = ''
                        if 'Oracle Solaris' in data:
                            data = data.replace('Oracle ','')
                            ora_prefix = 'Oracle '
                        self.facts['distribution'] = data.split()[0]
                        self.facts['distribution_version'] = data.split()[1]
                        self.facts['distribution_release'] = ora_prefix + data
                    else:
                        self.facts['distribution'] = name

        self.facts['os_family'] = self.facts['distribution']
        if self.facts['distribution'] in OS_FAMILY:
            self.facts['os_family'] = OS_FAMILY[self.facts['distribution']]

    def get_cmdline(self):
        data = get_file_content('/proc/cmdline')
        if data:
            self.facts['cmdline'] = {}
            for piece in shlex.split(data):
                item = piece.split('=', 1)
                if len(item) == 1:
                    self.facts['cmdline'][item[0]] = True
                else:
                    self.facts['cmdline'][item[0]] = item[1]

    def get_public_ssh_host_keys(self):
        dsa_filename = '/etc/ssh/ssh_host_dsa_key.pub'
        rsa_filename = '/etc/ssh/ssh_host_rsa_key.pub'
        ecdsa_filename = '/etc/ssh/ssh_host_ecdsa_key.pub'

        if self.facts['system'] == 'Darwin':
            dsa_filename = '/etc/ssh_host_dsa_key.pub'
            rsa_filename = '/etc/ssh_host_rsa_key.pub'
            ecdsa_filename = '/etc/ssh_host_ecdsa_key.pub'
        dsa = get_file_content(dsa_filename)
        rsa = get_file_content(rsa_filename)
        ecdsa = get_file_content(ecdsa_filename)
        if dsa is None:
            dsa = 'NA'
        else:
            self.facts['ssh_host_key_dsa_public'] = dsa.split()[1]
        if rsa is None:
            rsa = 'NA'
        else:
            self.facts['ssh_host_key_rsa_public'] = rsa.split()[1]
        if ecdsa is None:
            ecdsa = 'NA'
        else:
            self.facts['ssh_host_key_ecdsa_public'] = ecdsa.split()[1]

    def get_pkg_mgr_facts(self):
        self.facts['pkg_mgr'] = 'unknown'
        for pkg in Facts.PKG_MGRS:
            if os.path.exists(pkg['path']):
                self.facts['pkg_mgr'] = pkg['name']
        if self.facts['system'] == 'OpenBSD':
                self.facts['pkg_mgr'] = 'openbsd_pkg'

    def get_lsb_facts(self):
        lsb_path = module.get_bin_path('lsb_release')
        if lsb_path is None:
            return self.facts
        rc, out, err = module.run_command([lsb_path, "-a"])
        if rc == 0:
            self.facts['lsb'] = {}
        for line in out.split('\n'):
            if len(line) < 1:
                continue
            value = line.split(':', 1)[1].strip()
            if 'LSB Version:' in line:
                self.facts['lsb']['release'] = value
            elif 'Distributor ID:' in line:
                self.facts['lsb']['id'] = value
            elif 'Description:' in line:
                self.facts['lsb']['description'] = value
            elif 'Release:' in line:
                self.facts['lsb']['release'] = value
            elif 'Codename:' in line:
                self.facts['lsb']['codename'] = value
        if 'lsb' in self.facts and 'release' in self.facts['lsb']:
            self.facts['lsb']['major_release'] = self.facts['lsb']['release'].split('.')[0]

    def get_selinux_facts(self):
        if not HAVE_SELINUX:
            self.facts['selinux'] = False
            return
        self.facts['selinux'] = {}
        if not selinux.is_selinux_enabled():
            self.facts['selinux']['status'] = 'disabled'
        else:
            self.facts['selinux']['status'] = 'enabled'
            try:
                self.facts['selinux']['policyvers'] = selinux.security_policyvers()
            except OSError, e:
                self.facts['selinux']['policyvers'] = 'unknown'
            try:
                (rc, configmode) = selinux.selinux_getenforcemode()
                if rc == 0:
                    self.facts['selinux']['config_mode'] = Facts.SELINUX_MODE_DICT.get(configmode, 'unknown')
                else:
                    self.facts['selinux']['config_mode'] = 'unknown'
            except OSError, e:
                self.facts['selinux']['config_mode'] = 'unknown'
            try:
                mode = selinux.security_getenforce()
                self.facts['selinux']['mode'] = Facts.SELINUX_MODE_DICT.get(mode, 'unknown')
            except OSError, e:
                self.facts['selinux']['mode'] = 'unknown'
            try:
                (rc, policytype) = selinux.selinux_getpolicytype()
                if rc == 0:
                    self.facts['selinux']['type'] = policytype
                else:
                    self.facts['selinux']['type'] = 'unknown'
            except OSError, e:
                self.facts['selinux']['type'] = 'unknown'


    def get_date_time_facts(self):
        self.facts['date_time'] = {}

        now = datetime.datetime.now()
        self.facts['date_time']['year'] = now.strftime('%Y')
        self.facts['date_time']['month'] = now.strftime('%m')
        self.facts['date_time']['day'] = now.strftime('%d')
        self.facts['date_time']['hour'] = now.strftime('%H')
        self.facts['date_time']['minute'] = now.strftime('%M')
        self.facts['date_time']['second'] = now.strftime('%S')
        self.facts['date_time']['epoch'] = now.strftime('%s')
        if self.facts['date_time']['epoch'] == '' or self.facts['date_time']['epoch'][0] == '%':
            self.facts['date_time']['epoch'] = str(int(time.time()))
        self.facts['date_time']['date'] = now.strftime('%Y-%m-%d')
        self.facts['date_time']['time'] = now.strftime('%H:%M:%S')
        self.facts['date_time']['iso8601_micro'] = now.utcnow().strftime("%Y-%m-%dT%H:%M:%S.%fZ")
        self.facts['date_time']['iso8601'] = now.utcnow().strftime("%Y-%m-%dT%H:%M:%SZ")
        self.facts['date_time']['tz'] = time.strftime("%Z")
        self.facts['date_time']['tz_offset'] = time.strftime("%z")


    # User
    def get_user_facts(self):
        self.facts['user_id'] = getpass.getuser()

    def get_env_facts(self):
        self.facts['env'] = {}
        for k,v in os.environ.iteritems():
            self.facts['env'][k] = v

class Hardware(Facts):
    """
    This is a generic Hardware subclass of Facts.  This should be further
    subclassed to implement per platform.  If you subclass this, it
    should define:
    - memfree_mb
    - memtotal_mb
    - swapfree_mb
    - swaptotal_mb
    - processor (a list)
    - processor_cores
    - processor_count

    All subclasses MUST define platform.
    """
    platform = 'Generic'

    def __new__(cls, *arguments, **keyword):
        subclass = cls
        for sc in Hardware.__subclasses__():
            if sc.platform == platform.system():
                subclass = sc
        return super(cls, subclass).__new__(subclass, *arguments, **keyword)

    def __init__(self):
        Facts.__init__(self)

    def populate(self):
        return self.facts

class LinuxHardware(Hardware):
    """
    Linux-specific subclass of Hardware.  Defines memory and CPU facts:
    - memfree_mb
    - memtotal_mb
    - swapfree_mb
    - swaptotal_mb
    - processor (a list)
    - processor_cores
    - processor_count

    In addition, it also defines number of DMI facts and device facts.
    """

    platform = 'Linux'
    MEMORY_FACTS = ['MemTotal', 'SwapTotal', 'MemFree', 'SwapFree']

    def __init__(self):
        Hardware.__init__(self)

    def populate(self):
        self.get_cpu_facts()
        self.get_memory_facts()
        self.get_dmi_facts()
        self.get_device_facts()
        self.get_mount_facts()
        return self.facts

    def get_memory_facts(self):
        if not os.access("/proc/meminfo", os.R_OK):
            return
        for line in open("/proc/meminfo").readlines():
            data = line.split(":", 1)
            key = data[0]
            if key in LinuxHardware.MEMORY_FACTS:
                val = data[1].strip().split(' ')[0]
                self.facts["%s_mb" % key.lower()] = long(val) / 1024

    def get_cpu_facts(self):
        i = 0
        physid = 0
        coreid = 0
        sockets = {}
        cores = {}
        if not os.access("/proc/cpuinfo", os.R_OK):
            return
        self.facts['processor'] = []
        for line in open("/proc/cpuinfo").readlines():
            data = line.split(":", 1)
            key = data[0].strip()
            # model name is for Intel arch, Processor (mind the uppercase P)
            # works for some ARM devices, like the Sheevaplug.
            if key == 'model name' or key == 'Processor':
                if 'processor' not in self.facts:
                    self.facts['processor'] = []
                self.facts['processor'].append(data[1].strip())
                i += 1
            elif key == 'physical id':
                physid = data[1].strip()
                if physid not in sockets:
                    sockets[physid] = 1
            elif key == 'core id':
                coreid = data[1].strip()
                if coreid not in sockets:
                    cores[coreid] = 1
            elif key == 'cpu cores':
                sockets[physid] = int(data[1].strip())
            elif key == 'siblings':
                cores[coreid] = int(data[1].strip())
        self.facts['processor_count'] = sockets and len(sockets) or i
        self.facts['processor_cores'] = sockets.values() and sockets.values()[0] or 1
        self.facts['processor_threads_per_core'] = ((cores.values() and
            cores.values()[0] or 1) / self.facts['processor_cores'])
        self.facts['processor_vcpus'] = (self.facts['processor_threads_per_core'] *
            self.facts['processor_count'] * self.facts['processor_cores'])

    def get_dmi_facts(self):
        ''' learn dmi facts from system

        Try /sys first for dmi related facts.
        If that is not available, fall back to dmidecode executable '''

        if os.path.exists('/sys/devices/virtual/dmi/id/product_name'):
            # Use kernel DMI info, if available

            # DMI SPEC -- http://www.dmtf.org/sites/default/files/standards/documents/DSP0134_2.7.0.pdf
            FORM_FACTOR = [ "Unknown", "Other", "Unknown", "Desktop",
                            "Low Profile Desktop", "Pizza Box", "Mini Tower", "Tower",
                            "Portable", "Laptop", "Notebook", "Hand Held", "Docking Station",
                            "All In One", "Sub Notebook", "Space-saving", "Lunch Box",
                            "Main Server Chassis", "Expansion Chassis", "Sub Chassis",
                            "Bus Expansion Chassis", "Peripheral Chassis", "RAID Chassis",
                            "Rack Mount Chassis", "Sealed-case PC", "Multi-system",
                            "CompactPCI", "AdvancedTCA", "Blade" ]

            DMI_DICT = {
                    'bios_date': '/sys/devices/virtual/dmi/id/bios_date',
                    'bios_version': '/sys/devices/virtual/dmi/id/bios_version',
                    'form_factor': '/sys/devices/virtual/dmi/id/chassis_type',
                    'product_name': '/sys/devices/virtual/dmi/id/product_name',
                    'product_serial': '/sys/devices/virtual/dmi/id/product_serial',
                    'product_uuid': '/sys/devices/virtual/dmi/id/product_uuid',
                    'product_version': '/sys/devices/virtual/dmi/id/product_version',
                    'system_vendor': '/sys/devices/virtual/dmi/id/sys_vendor'
                    }

            for (key,path) in DMI_DICT.items():
                data = get_file_content(path)
                if data is not None:
                    if key == 'form_factor':
                        try:
                            self.facts['form_factor'] = FORM_FACTOR[int(data)]
                        except IndexError, e:
                            self.facts['form_factor'] = 'unknown (%s)' % data
                    else:
                        self.facts[key] = data
                else:
                    self.facts[key] = 'NA'

        else:
            # Fall back to using dmidecode, if available
            dmi_bin = module.get_bin_path('dmidecode')
            DMI_DICT = {
                    'bios_date': 'bios-release-date',
                    'bios_version': 'bios-version',
                    'form_factor': 'chassis-type',
                    'product_name': 'system-product-name',
                    'product_serial': 'system-serial-number',
                    'product_uuid': 'system-uuid',
                    'product_version': 'system-version',
                    'system_vendor': 'system-manufacturer'
                    }
            for (k, v) in DMI_DICT.items():
                if dmi_bin is not None:
                    (rc, out, err) = module.run_command('%s -s %s' % (dmi_bin, v))
                    if rc == 0:
                        # Strip out commented lines (specific dmidecode output)
                        self.facts[k] = ''.join([ line for line in out.split('\n') if not line.startswith('#') ])
                    else:
                        self.facts[k] = 'NA'
                else:
                    self.facts[k] = 'NA'

    def get_mount_facts(self):
        self.facts['mounts'] = []
        mtab = get_file_content('/etc/mtab', '')
        for line in mtab.split('\n'):
            if line.startswith('/'):
                fields = line.rstrip('\n').split()
                if(fields[2] != 'none'):
                    size_total = None
                    size_available = None
                    try:
                        statvfs_result = os.statvfs(fields[1])
                        size_total = statvfs_result.f_bsize * statvfs_result.f_blocks
                        size_available = statvfs_result.f_bsize * (statvfs_result.f_bavail)
                    except OSError, e:
                        continue

                    self.facts['mounts'].append(
                        {'mount': fields[1],
                         'device':fields[0],
                         'fstype': fields[2],
                         'options': fields[3],
                         # statvfs data
                         'size_total': size_total,
                         'size_available': size_available,
                         })

    def get_device_facts(self):
        self.facts['devices'] = {}
        lspci = module.get_bin_path('lspci')
        if lspci:
            rc, pcidata, err = module.run_command([lspci, '-D'])
        else:
            pcidata = None

        try:
            block_devs = os.listdir("/sys/block")
        except OSError:
            return

        for block in block_devs:
            virtual = 1
            sysfs_no_links = 0
            try:
                path = os.readlink(os.path.join("/sys/block/", block))
            except OSError, e:
                if e.errno == errno.EINVAL:
                    path = block
                    sysfs_no_links = 1
                else:
                    continue
            if "virtual" in path:
                continue
            sysdir = os.path.join("/sys/block", path)
            if sysfs_no_links == 1:
                for folder in os.listdir(sysdir):
                    if "device" in folder:
                        virtual = 0
                        break
                if virtual:
                    continue
            d = {}
            diskname = os.path.basename(sysdir)
            for key in ['vendor', 'model']:
                d[key] = get_file_content(sysdir + "/device/" + key)

            for key,test in [ ('removable','/removable'), \
                              ('support_discard','/queue/discard_granularity'),
                              ]:
                d[key] = get_file_content(sysdir + test)

            d['partitions'] = {}
            for folder in os.listdir(sysdir):
                m = re.search("(" + diskname + "\d+)", folder)
                if m:
                    part = {}
                    partname = m.group(1)
                    part_sysdir = sysdir + "/" + partname

                    part['start'] = get_file_content(part_sysdir + "/start",0)
                    part['sectors'] = get_file_content(part_sysdir + "/size",0)
                    part['sectorsize'] = get_file_content(part_sysdir + "/queue/hw_sector_size",512)
                    part['size'] = module.pretty_bytes((float(part['sectors']) * float(part['sectorsize'])))
                    d['partitions'][partname] = part

            d['rotational'] = get_file_content(sysdir + "/queue/rotational")
            d['scheduler_mode'] = ""
            scheduler = get_file_content(sysdir + "/queue/scheduler")
            if scheduler is not None:
                m = re.match(".*?(\[(.*)\])", scheduler)
                if m:
                    d['scheduler_mode'] = m.group(2)

            d['sectors'] = get_file_content(sysdir + "/size")
            if not d['sectors']:
                d['sectors'] = 0
            d['sectorsize'] = get_file_content(sysdir + "/queue/hw_sector_size")
            if not d['sectorsize']:
                d['sectorsize'] = 512
            d['size'] = module.pretty_bytes(float(d['sectors']) * float(d['sectorsize']))

            d['host'] = ""

            # domains are numbered (0 to ffff), bus (0 to ff), slot (0 to 1f), and function (0 to 7).
            m = re.match(".+/([a-f0-9]{4}:[a-f0-9]{2}:[0|1][a-f0-9]\.[0-7])/", sysdir)
            if m and pcidata:
                pciid = m.group(1)
                did = re.escape(pciid)
                m = re.search("^" + did + "\s(.*)$", pcidata, re.MULTILINE)
                d['host'] = m.group(1)

            d['holders'] = []
            if os.path.isdir(sysdir + "/holders"):
                for folder in os.listdir(sysdir + "/holders"):
                    if not folder.startswith("dm-"):
                        continue
                    name = get_file_content(sysdir + "/holders/" + folder + "/dm/name")
                    if name:
                        d['holders'].append(name)
                    else:
                        d['holders'].append(folder)

            self.facts['devices'][diskname] = d


class SunOSHardware(Hardware):
    """
    In addition to the generic memory and cpu facts, this also sets
    swap_reserved_mb and swap_allocated_mb that is available from *swap -s*.
    """
    platform = 'SunOS'

    def __init__(self):
        Hardware.__init__(self)

    def populate(self):
        self.get_cpu_facts()
        self.get_memory_facts()
        return self.facts

    def get_cpu_facts(self):
        physid = 0
        sockets = {}
        rc, out, err = module.run_command("/usr/bin/kstat cpu_info")
        self.facts['processor'] = []
        for line in out.split('\n'):
            if len(line) < 1:
                continue
            data = line.split(None, 1)
            key = data[0].strip()
            # "brand" works on Solaris 10 & 11. "implementation" for Solaris 9.
            if key == 'module:':
                brand = ''
            elif key == 'brand':
                brand = data[1].strip()
            elif key == 'clock_MHz':
                clock_mhz = data[1].strip()
            elif key == 'implementation':
                processor = brand or data[1].strip()
                # Add clock speed to description for SPARC CPU
                if self.facts['machine'] != 'i86pc':
                    processor += " @ " + clock_mhz + "MHz"
                if 'processor' not in self.facts:
                    self.facts['processor'] = []
                self.facts['processor'].append(processor)
            elif key == 'chip_id':
                physid = data[1].strip()
                if physid not in sockets:
                    sockets[physid] = 1
                else:
                    sockets[physid] += 1
        # Counting cores on Solaris can be complicated.
        # https://blogs.oracle.com/mandalika/entry/solaris_show_me_the_cpu
        # Treat 'processor_count' as physical sockets and 'processor_cores' as
        # virtual CPUs visisble to Solaris. Not a true count of cores for modern SPARC as
        # these processors have: sockets -> cores -> threads/virtual CPU.
        if len(sockets) > 0:
            self.facts['processor_count'] = len(sockets)
            self.facts['processor_cores'] = reduce(lambda x, y: x + y, sockets.values())
        else:
            self.facts['processor_cores'] = 'NA'
            self.facts['processor_count'] = len(self.facts['processor'])

    def get_memory_facts(self):
        rc, out, err = module.run_command(["/usr/sbin/prtconf"])
        for line in out.split('\n'):
            if 'Memory size' in line:
                self.facts['memtotal_mb'] = line.split()[2]
        rc, out, err = module.run_command("/usr/sbin/swap -s")
        allocated = long(out.split()[1][:-1])
        reserved = long(out.split()[5][:-1])
        used = long(out.split()[8][:-1])
        free = long(out.split()[10][:-1])
        self.facts['swapfree_mb'] = free / 1024
        self.facts['swaptotal_mb'] = (free + used) / 1024
        self.facts['swap_allocated_mb'] = allocated / 1024
        self.facts['swap_reserved_mb'] = reserved / 1024

class OpenBSDHardware(Hardware):
    """
    OpenBSD-specific subclass of Hardware. Defines memory, CPU and device facts:
    - memfree_mb
    - memtotal_mb
    - swapfree_mb
    - swaptotal_mb
    - processor (a list)
    - processor_cores
    - processor_count
    - processor_speed
    - devices
    """
    platform = 'OpenBSD'
    DMESG_BOOT = '/var/run/dmesg.boot'

    def __init__(self):
        Hardware.__init__(self)

    def populate(self):
        self.sysctl = self.get_sysctl()
        self.get_memory_facts()
        self.get_processor_facts()
        self.get_device_facts()
        return self.facts

    def get_sysctl(self):
        rc, out, err = module.run_command(["/sbin/sysctl", "hw"])
        if rc != 0:
            return dict()
        sysctl = dict()
        for line in out.splitlines():
            (key, value) = line.split('=')
            sysctl[key] = value.strip()
        return sysctl

    def get_memory_facts(self):
        # Get free memory. vmstat output looks like:
        #  procs    memory       page                    disks    traps          cpu
        #  r b w    avm     fre  flt  re  pi  po  fr  sr wd0 fd0  int   sys   cs us sy id
        #  0 0 0  47512   28160   51   0   0   0   0   0   1   0  116    89   17  0  1 99
        rc, out, err = module.run_command("/usr/bin/vmstat")
        if rc == 0:
            self.facts['memfree_mb'] = long(out.splitlines()[-1].split()[4]) / 1024
            self.facts['memtotal_mb'] = long(self.sysctl['hw.usermem']) / 1024 / 1024

        # Get swapctl info. swapctl output looks like:
        # total: 69268 1K-blocks allocated, 0 used, 69268 available
        # And for older OpenBSD:
        # total: 69268k bytes allocated = 0k used, 69268k available
        rc, out, err = module.run_command("/sbin/swapctl -sk")
        if rc == 0:
            data = out.split()
            self.facts['swapfree_mb'] = long(data[-2].translate(None, "kmg")) / 1024
            self.facts['swaptotal_mb'] = long(data[1].translate(None, "kmg")) / 1024

    def get_processor_facts(self):
        processor = []
        dmesg_boot = get_file_content(OpenBSDHardware.DMESG_BOOT)
        if not dmesg_boot:
            rc, dmesg_boot, err = module.run_command("/sbin/dmesg")
        i = 0
        for line in dmesg_boot.splitlines():
            if line.split(' ', 1)[0] == 'cpu%i:' % i:
                processor.append(line.split(' ', 1)[1])
                i = i + 1
        processor_count = i
        self.facts['processor'] = processor
        self.facts['processor_count'] = processor_count
        # I found no way to figure out the number of Cores per CPU in OpenBSD
        self.facts['processor_cores'] = 'NA'

    def get_device_facts(self):
        devices = []
        devices.extend(self.sysctl['hw.disknames'].split(','))
        self.facts['devices'] = devices

class FreeBSDHardware(Hardware):
    """
    FreeBSD-specific subclass of Hardware.  Defines memory and CPU facts:
    - memfree_mb
    - memtotal_mb
    - swapfree_mb
    - swaptotal_mb
    - processor (a list)
    - processor_cores
    - processor_count
    - devices
    """
    platform = 'FreeBSD'
    DMESG_BOOT = '/var/run/dmesg.boot'

    def __init__(self):
        Hardware.__init__(self)

    def populate(self):
        self.get_cpu_facts()
        self.get_memory_facts()
        self.get_device_facts()
        self.get_mount_facts()
        return self.facts

    def get_cpu_facts(self):
        self.facts['processor'] = []
        rc, out, err = module.run_command("/sbin/sysctl -n hw.ncpu")
        self.facts['processor_count'] = out.strip()

        dmesg_boot = get_file_content(FreeBSDHardware.DMESG_BOOT)
        if not dmesg_boot:
            rc, dmesg_boot, err = module.run_command("/sbin/dmesg")
        for line in dmesg_boot.split('\n'):
            if 'CPU:' in line:
                cpu = re.sub(r'CPU:\s+', r"", line)
                self.facts['processor'].append(cpu.strip())
            if 'Logical CPUs per core' in line:
                self.facts['processor_cores'] = line.split()[4]


    def get_memory_facts(self):
        rc, out, err = module.run_command("/sbin/sysctl vm.stats")
        for line in out.split('\n'):
            data = line.split()
            if 'vm.stats.vm.v_page_size' in line:
                pagesize = long(data[1])
            if 'vm.stats.vm.v_page_count' in line:
                pagecount = long(data[1])
            if 'vm.stats.vm.v_free_count' in line:
                freecount = long(data[1])
        self.facts['memtotal_mb'] = pagesize * pagecount / 1024 / 1024
        self.facts['memfree_mb'] = pagesize * freecount / 1024 / 1024
        # Get swapinfo.  swapinfo output looks like:
        # Device          1M-blocks     Used    Avail Capacity
        # /dev/ada0p3        314368        0   314368     0%
        #
        rc, out, err = module.run_command("/usr/sbin/swapinfo -m")
        lines = out.split('\n')
        if len(lines[-1]) == 0:
            lines.pop()
        data = lines[-1].split()
        self.facts['swaptotal_mb'] = data[1]
        self.facts['swapfree_mb'] = data[3]

    def get_mount_facts(self):
        self.facts['mounts'] = []
        fstab = get_file_content('/etc/fstab')
        if fstab:
            for line in fstab.split('\n'):
                if line.startswith('#') or line.strip() == '':
                    continue
                fields = re.sub(r'\s+',' ',line.rstrip('\n')).split()
                self.facts['mounts'].append({'mount': fields[1] , 'device': fields[0], 'fstype' : fields[2], 'options': fields[3]})

    def get_device_facts(self):
        sysdir = '/dev'
        self.facts['devices'] = {}
        drives = re.compile('(ada?\d+|da\d+|a?cd\d+)') #TODO: rc, disks, err = module.run_command("/sbin/sysctl kern.disks")
        slices = re.compile('(ada?\d+s\d+\w*|da\d+s\d+\w*)')
        if os.path.isdir(sysdir):
            dirlist = sorted(os.listdir(sysdir))
            for device in dirlist:
                d = drives.match(device)
                if d:
                    self.facts['devices'][d.group(1)] = []
                s = slices.match(device)
                if s:
                    self.facts['devices'][d.group(1)].append(s.group(1))

class NetBSDHardware(Hardware):
    """
    NetBSD-specific subclass of Hardware.  Defines memory and CPU facts:
    - memfree_mb
    - memtotal_mb
    - swapfree_mb
    - swaptotal_mb
    - processor (a list)
    - processor_cores
    - processor_count
    - devices
    """
    platform = 'NetBSD'
    MEMORY_FACTS = ['MemTotal', 'SwapTotal', 'MemFree', 'SwapFree']

    def __init__(self):
        Hardware.__init__(self)

    def populate(self):
        self.get_cpu_facts()
        self.get_memory_facts()
        self.get_mount_facts()
        return self.facts

    def get_cpu_facts(self):

        i = 0
        physid = 0
        sockets = {}
        if not os.access("/proc/cpuinfo", os.R_OK):
            return
        self.facts['processor'] = []
        for line in open("/proc/cpuinfo").readlines():
            data = line.split(":", 1)
            key = data[0].strip()
            # model name is for Intel arch, Processor (mind the uppercase P)
            # works for some ARM devices, like the Sheevaplug.
            if key == 'model name' or key == 'Processor':
                if 'processor' not in self.facts:
                    self.facts['processor'] = []
                self.facts['processor'].append(data[1].strip())
                i += 1
            elif key == 'physical id':
                physid = data[1].strip()
                if physid not in sockets:
                    sockets[physid] = 1
            elif key == 'cpu cores':
                sockets[physid] = int(data[1].strip())
        if len(sockets) > 0:
            self.facts['processor_count'] = len(sockets)
            self.facts['processor_cores'] = reduce(lambda x, y: x + y, sockets.values())
        else:
            self.facts['processor_count'] = i
            self.facts['processor_cores'] = 'NA'

    def get_memory_facts(self):
        if not os.access("/proc/meminfo", os.R_OK):
            return
        for line in open("/proc/meminfo").readlines():
            data = line.split(":", 1)
            key = data[0]
            if key in NetBSDHardware.MEMORY_FACTS:
                val = data[1].strip().split(' ')[0]
                self.facts["%s_mb" % key.lower()] = long(val) / 1024

    def get_mount_facts(self):
        self.facts['mounts'] = []
        fstab = get_file_content('/etc/fstab')
        if fstab:
            for line in fstab.split('\n'):
                if line.startswith('#') or line.strip() == '':
                    continue
                fields = re.sub(r'\s+',' ',line.rstrip('\n')).split()
                self.facts['mounts'].append({'mount': fields[1] , 'device': fields[0], 'fstype' : fields[2], 'options': fields[3]})

class AIX(Hardware):
    """
    AIX-specific subclass of Hardware.  Defines memory and CPU facts:
    - memfree_mb
    - memtotal_mb
    - swapfree_mb
    - swaptotal_mb
    - processor (a list)
    - processor_cores
    - processor_count
    """
    platform = 'AIX'

    def __init__(self):
        Hardware.__init__(self)

    def populate(self):
        self.get_cpu_facts()
        self.get_memory_facts()
        self.get_dmi_facts()
        return self.facts

    def get_cpu_facts(self):
        self.facts['processor'] = []


        rc, out, err = module.run_command("/usr/sbin/lsdev -Cc processor")
        if out:
            i = 0
            for line in out.split('\n'):

                if 'Available' in line:
                    if i == 0:
                        data = line.split(' ')
                        cpudev = data[0]

                    i += 1
            self.facts['processor_count'] = int(i)

            rc, out, err = module.run_command("/usr/sbin/lsattr -El " + cpudev + " -a type")

            data = out.split(' ')
            self.facts['processor'] = data[1]

            rc, out, err = module.run_command("/usr/sbin/lsattr -El " + cpudev + " -a smt_threads")

            data = out.split(' ')
            self.facts['processor_cores'] = int(data[1])

    def get_memory_facts(self):
        pagesize = 4096
        rc, out, err = module.run_command("/usr/bin/vmstat -v")
        for line in out.split('\n'):
            data = line.split()
            if 'memory pages' in line:
                pagecount = long(data[0])
            if 'free pages' in line:
                freecount = long(data[0])
        self.facts['memtotal_mb'] = pagesize * pagecount / 1024 / 1024
        self.facts['memfree_mb'] = pagesize * freecount / 1024 / 1024
        # Get swapinfo.  swapinfo output looks like:
        # Device          1M-blocks     Used    Avail Capacity
        # /dev/ada0p3        314368        0   314368     0%
        #
        rc, out, err = module.run_command("/usr/sbin/lsps -s")
        if out:
            lines = out.split('\n')
            data = lines[1].split()
            swaptotal_mb = long(data[0].rstrip('MB'))
            percused = int(data[1].rstrip('%'))
            self.facts['swaptotal_mb'] = swaptotal_mb
            self.facts['swapfree_mb'] = long(swaptotal_mb * ( 100 - percused ) / 100)

    def get_dmi_facts(self):
        rc, out, err = module.run_command("/usr/sbin/lsattr -El sys0 -a fwversion")
        data = out.split()
        self.facts['firmware_version'] = data[1].strip('IBM,')

class HPUX(Hardware):
    """
    HP-UX-specifig subclass of Hardware. Defines memory and CPU facts:
    - memfree_mb
    - memtotal_mb
    - swapfree_mb
    - swaptotal_mb
    - processor
    - processor_cores
    - processor_count
    - model
    - firmware
    """

    platform = 'HP-UX'

    def __init__(self):
        Hardware.__init__(self)

    def populate(self):
        self.get_cpu_facts()
        self.get_memory_facts()
        self.get_hw_facts()
        return self.facts

    def get_cpu_facts(self):
        if self.facts['architecture'] == '9000/800':
            rc, out, err = module.run_command("ioscan -FkCprocessor|wc -l")
            self.facts['processor_count'] = int(out.strip())
        #Working with machinfo mess
        elif self.facts['architecture'] == 'ia64':
            if self.facts['distribution_version'] == "B.11.23":
                rc, out, err = module.run_command("/usr/contrib/bin/machinfo |grep 'Number of CPUs'")
                self.facts['processor_count'] = int(out.strip().split('=')[1])
                rc, out, err = module.run_command("/usr/contrib/bin/machinfo |grep 'processor family'")
                self.facts['processor'] = re.search('.*(Intel.*)', out).groups()[0].strip()
                rc, out, err = module.run_command("ioscan -FkCprocessor|wc -l")
                self.facts['processor_cores'] = int(out.strip())
            if self.facts['distribution_version'] == "B.11.31":
                #if machinfo return cores strings release B.11.31 > 1204
                rc, out, err = module.run_command("/usr/contrib/bin/machinfo |grep core|wc -l")
                if out.strip()== '0':
                    rc, out, err = module.run_command("/usr/contrib/bin/machinfo |grep Intel")
                    self.facts['processor_count'] = int(out.strip().split(" ")[0])
                    #If hyperthreading is active divide cores by 2
                    rc, out, err = module.run_command("/usr/sbin/psrset |grep LCPU")
                    data = re.sub(' +',' ',out).strip().split(' ')
                    if len(data) == 1:
                        hyperthreading = 'OFF'
                    else:
                        hyperthreading = data[1]
                    rc, out, err = module.run_command("/usr/contrib/bin/machinfo |grep logical")
                    data = out.strip().split(" ")
                    if hyperthreading == 'ON':
                        self.facts['processor_cores'] = int(data[0])/2
                    else:
                        if len(data) == 1:
                            self.facts['processor_cores'] = self.facts['processor_count']
                        else:
                            self.facts['processor_cores'] = int(data[0])
                    rc, out, err = module.run_command("/usr/contrib/bin/machinfo |grep Intel |cut -d' ' -f4-")
                    self.facts['processor'] = out.strip()
                else:
                    rc, out, err = module.run_command("/usr/contrib/bin/machinfo |egrep 'socket[s]?$' | tail -1")
                    self.facts['processor_count'] = int(out.strip().split(" ")[0])
                    rc, out, err = module.run_command("/usr/contrib/bin/machinfo |grep -e '[0-9] core' |tail -1")
                    self.facts['processor_cores'] = int(out.strip().split(" ")[0])
                    rc, out, err = module.run_command("/usr/contrib/bin/machinfo |grep Intel")
                    self.facts['processor'] = out.strip()

    def get_memory_facts(self):
        pagesize = 4096
        rc, out, err = module.run_command("/usr/bin/vmstat|tail -1")
        data = int(re.sub(' +',' ',out).split(' ')[5].strip())
        self.facts['memfree_mb'] = pagesize * data / 1024 / 1024
        if self.facts['architecture'] == '9000/800':
            rc, out, err = module.run_command("grep Physical /var/adm/syslog/syslog.log")
            data = re.search('.*Physical: ([0-9]*) Kbytes.*',out).groups()[0].strip()
            self.facts['memtotal_mb'] = int(data) / 1024
        else:
            rc, out, err = module.run_command("/usr/contrib/bin/machinfo |grep Memory")
            data = re.search('Memory[\ :=]*([0-9]*).*MB.*',out).groups()[0].strip()
            self.facts['memtotal_mb'] = int(data)
        rc, out, err = module.run_command("/usr/sbin/swapinfo -m -d -f -q")
        self.facts['swaptotal_mb'] = int(out.strip())
        rc, out, err = module.run_command("/usr/sbin/swapinfo -m -d -f |egrep '^dev|^fs'")
        swap = 0
        for line in out.strip().split('\n'):
            swap += int(re.sub(' +',' ',line).split(' ')[3].strip())
        self.facts['swapfree_mb'] = swap

    def get_hw_facts(self):
        rc, out, err = module.run_command("model")
        self.facts['model'] = out.strip()
        if self.facts['architecture'] == 'ia64':
            rc, out, err = module.run_command("/usr/contrib/bin/machinfo |grep -i 'Firmware revision' |grep -v BMC")
            self.facts['firmware_version'] = out.split(':')[1].strip()


class Darwin(Hardware):
    """
    Darwin-specific subclass of Hardware.  Defines memory and CPU facts:
    - processor
    - processor_cores
    - memtotal_mb
    - memfree_mb
    - model
    - osversion
    - osrevision
    """
    platform = 'Darwin'

    def __init__(self):
        Hardware.__init__(self)

    def populate(self):
        self.sysctl = self.get_sysctl()
        self.get_mac_facts()
        self.get_cpu_facts()
        self.get_memory_facts()
        return self.facts

    def get_sysctl(self):
        rc, out, err = module.run_command(["/usr/sbin/sysctl", "hw", "machdep", "kern"])
        if rc != 0:
            return dict()
        sysctl = dict()
        for line in out.splitlines():
            if line.rstrip("\n"):
                (key, value) = re.split(' = |: ', line, maxsplit=1)
                sysctl[key] = value.strip()
        return sysctl

    def get_mac_facts(self):
        self.facts['model'] = self.sysctl['hw.model']
        self.facts['osversion'] = self.sysctl['kern.osversion']
        self.facts['osrevision'] = self.sysctl['kern.osrevision']

    def get_cpu_facts(self):
        self.facts['processor'] = self.sysctl['machdep.cpu.brand_string']
        self.facts['processor_cores'] = self.sysctl['machdep.cpu.core_count']

    def get_memory_facts(self):
        self.facts['memtotal_mb'] = long(self.sysctl['hw.memsize']) / 1024 / 1024
        self.facts['memfree_mb'] = long(self.sysctl['hw.usermem']) / 1024 / 1024

class Network(Facts):
    """
    This is a generic Network subclass of Facts.  This should be further
    subclassed to implement per platform.  If you subclass this,
    you must define:
    - interfaces (a list of interface names)
    - interface_<name> dictionary of ipv4, ipv6, and mac address information.

    All subclasses MUST define platform.
    """
    platform = 'Generic'

    IPV6_SCOPE = { '0' : 'global',
                   '10' : 'host',
                   '20' : 'link',
                   '40' : 'admin',
                   '50' : 'site',
                   '80' : 'organization' }

    def __new__(cls, *arguments, **keyword):
        subclass = cls
        for sc in Network.__subclasses__():
            if sc.platform == platform.system():
                subclass = sc
        return super(cls, subclass).__new__(subclass, *arguments, **keyword)

    def __init__(self):
        Facts.__init__(self)

    def populate(self):
        return self.facts

class LinuxNetwork(Network):
    """
    This is a Linux-specific subclass of Network.  It defines
    - interfaces (a list of interface names)
    - interface_<name> dictionary of ipv4, ipv6, and mac address information.
    - all_ipv4_addresses and all_ipv6_addresses: lists of all configured addresses.
    - ipv4_address and ipv6_address: the first non-local address for each family.
    """
    platform = 'Linux'

    def __init__(self):
        Network.__init__(self)

    def populate(self):
        ip_path = module.get_bin_path('ip')
        if ip_path is None:
            return self.facts
        default_ipv4, default_ipv6 = self.get_default_interfaces(ip_path)
        interfaces, ips = self.get_interfaces_info(ip_path, default_ipv4, default_ipv6)
        self.facts['interfaces'] = interfaces.keys()
        for iface in interfaces:
            self.facts[iface] = interfaces[iface]
        self.facts['default_ipv4'] = default_ipv4
        self.facts['default_ipv6'] = default_ipv6
        self.facts['all_ipv4_addresses'] = ips['all_ipv4_addresses']
        self.facts['all_ipv6_addresses'] = ips['all_ipv6_addresses']
        return self.facts

    def get_default_interfaces(self, ip_path):
        # Use the commands:
        #     ip -4 route get 8.8.8.8                     -> Google public DNS
        #     ip -6 route get 2404:6800:400a:800::1012    -> ipv6.google.com
        # to find out the default outgoing interface, address, and gateway
        command = dict(
            v4 = [ip_path, '-4', 'route', 'get', '8.8.8.8'],
            v6 = [ip_path, '-6', 'route', 'get', '2404:6800:400a:800::1012']
        )
        interface = dict(v4 = {}, v6 = {})
        for v in 'v4', 'v6':
            if v == 'v6' and self.facts['os_family'] == 'RedHat' \
                and self.facts['distribution_version'].startswith('4.'):
                continue
            if v == 'v6' and not socket.has_ipv6:
                continue
            rc, out, err = module.run_command(command[v])
            if not out:
                # v6 routing may result in
                #   RTNETLINK answers: Invalid argument
                continue
            words = out.split('\n')[0].split()
            # A valid output starts with the queried address on the first line
            if len(words) > 0 and words[0] == command[v][-1]:
                for i in range(len(words) - 1):
                    if words[i] == 'dev':
                        interface[v]['interface'] = words[i+1]
                    elif words[i] == 'src':
                        interface[v]['address'] = words[i+1]
                    elif words[i] == 'via' and words[i+1] != command[v][-1]:
                        interface[v]['gateway'] = words[i+1]
        return interface['v4'], interface['v6']

    def get_interfaces_info(self, ip_path, default_ipv4, default_ipv6):
        interfaces = {}
        ips = dict(
            all_ipv4_addresses = [],
            all_ipv6_addresses = [],
        )

        for path in glob.glob('/sys/class/net/*'):
            if not os.path.isdir(path):
                continue
            device = os.path.basename(path)
            interfaces[device] = { 'device': device }
            if os.path.exists(os.path.join(path, 'address')):
                macaddress = open(os.path.join(path, 'address')).read().strip()
                if macaddress and macaddress != '00:00:00:00:00:00':
                    interfaces[device]['macaddress'] = macaddress
            if os.path.exists(os.path.join(path, 'mtu')):
                interfaces[device]['mtu'] = int(open(os.path.join(path, 'mtu')).read().strip())
            if os.path.exists(os.path.join(path, 'operstate')):
                interfaces[device]['active'] = open(os.path.join(path, 'operstate')).read().strip() != 'down'
#            if os.path.exists(os.path.join(path, 'carrier')):
#                interfaces[device]['link'] = open(os.path.join(path, 'carrier')).read().strip() == '1'
            if os.path.exists(os.path.join(path, 'device','driver', 'module')):
                interfaces[device]['module'] = os.path.basename(os.path.realpath(os.path.join(path, 'device', 'driver', 'module')))
            if os.path.exists(os.path.join(path, 'type')):
                type = open(os.path.join(path, 'type')).read().strip()
                if type == '1':
                    interfaces[device]['type'] = 'ether'
                elif type == '512':
                    interfaces[device]['type'] = 'ppp'
                elif type == '772':
                    interfaces[device]['type'] = 'loopback'
            if os.path.exists(os.path.join(path, 'bridge')):
                interfaces[device]['type'] = 'bridge'
                interfaces[device]['interfaces'] = [ os.path.basename(b) for b in glob.glob(os.path.join(path, 'brif', '*')) ]
                if os.path.exists(os.path.join(path, 'bridge', 'bridge_id')):
                    interfaces[device]['id'] = open(os.path.join(path, 'bridge', 'bridge_id')).read().strip()
                if os.path.exists(os.path.join(path, 'bridge', 'stp_state')):
                    interfaces[device]['stp'] = open(os.path.join(path, 'bridge', 'stp_state')).read().strip() == '1'
            if os.path.exists(os.path.join(path, 'bonding')):
                interfaces[device]['type'] = 'bonding'
                interfaces[device]['slaves'] = open(os.path.join(path, 'bonding', 'slaves')).read().split()
                interfaces[device]['mode'] = open(os.path.join(path, 'bonding', 'mode')).read().split()[0]
                interfaces[device]['miimon'] = open(os.path.join(path, 'bonding', 'miimon')).read().split()[0]
                interfaces[device]['lacp_rate'] = open(os.path.join(path, 'bonding', 'lacp_rate')).read().split()[0]
                primary = open(os.path.join(path, 'bonding', 'primary')).read()
                if primary:
                    interfaces[device]['primary'] = primary
                    path = os.path.join(path, 'bonding', 'all_slaves_active')
                    if os.path.exists(path):
                        interfaces[device]['all_slaves_active'] = open(path).read() == '1'
<<<<<<< HEAD
=======
            # Check whether a interface is in promiscuous mode
            if os.path.exists(os.path.join(path,'flags')):
                promisc_mode = False
                # The second byte indicates whether the interface is in promiscuous mode.
                # 1 = promisc
                # 0 = no promisc
                data = int(open(os.path.join(path, 'flags')).read().strip(),16)
                promisc_mode = (data & 0x0100 > 0)
                interfaces[device]['promisc'] = promisc_mode
            ip_path = module.get_bin_path("ip")
            output = subprocess.Popen([ip_path, 'addr', 'show', device], stdout=subprocess.PIPE, stderr=subprocess.PIPE).communicate()[0]
            for line in output.split('\n'):

                if not line:
                    continue
                words = line.split()
                if words[0] == 'inet':
                    if '/' in words[1]:
                        address, netmask_length = words[1].split('/')
                    else:
                        # pointopoint interfaces do not have a prefix
                        address = words[1]
                        netmask_length = "32"
                    address_bin = struct.unpack('!L', socket.inet_aton(address))[0]
                    netmask_bin = (1<<32) - (1<<32>>int(netmask_length))
                    netmask = socket.inet_ntoa(struct.pack('!L', netmask_bin))
                    network = socket.inet_ntoa(struct.pack('!L', address_bin & netmask_bin))
                    iface = words[-1]
                    if iface != device:
                        interfaces[iface] = {}
                        interfaces[iface].update(interfaces[device])
                    interfaces[iface]['ipv4'] = {'address': address,
                                                 'netmask': netmask,
                                                 'network': network}

                    # If this is the default address, update default_ipv4
                    if 'address' in default_ipv4 and default_ipv4['address'] == address:
                        default_ipv4['netmask'] = netmask
                        default_ipv4['network'] = network
                        default_ipv4['macaddress'] = macaddress
                        default_ipv4['mtu'] = interfaces[device]['mtu']
                        default_ipv4['type'] = interfaces[device].get("type", "unknown")
                        default_ipv4['alias'] = words[-1]

                    if not address.startswith('127.'):
                        ips['all_ipv4_addresses'].append(address)

                elif words[0] == 'inet6':

                    address, prefix = words[1].split('/')
                    scope = words[3]

                    if 'ipv6' not in interfaces[device]:
                        interfaces[device]['ipv6'] = []
>>>>>>> 0cbb97bd

            def parse_ip_output(output, secondary=False):
                for line in output.split('\n'):
                    if not line:
                        continue
                    words = line.split()
                    if words[0] == 'inet':
                        if '/' in words[1]:
                            address, netmask_length = words[1].split('/')
                        else:
                            # pointopoint interfaces do not have a prefix
                            address = words[1]
                            netmask_length = "32"
                        address_bin = struct.unpack('!L', socket.inet_aton(address))[0]
                        netmask_bin = (1<<32) - (1<<32>>int(netmask_length))
                        netmask = socket.inet_ntoa(struct.pack('!L', netmask_bin))
                        network = socket.inet_ntoa(struct.pack('!L', address_bin & netmask_bin))
                        iface = words[-1]
                        if iface != device:
                            interfaces[iface] = {}
                            interfaces[iface].update(interfaces[device])
                        if "ipv4_secondaries" not in interfaces[iface]:
                            interfaces[iface]["ipv4_secondaries"] = []
                        if not secondary or "ipv4" not in interfaces[iface]:
                            interfaces[iface]['ipv4'] = {'address': address,
                                                         'netmask': netmask,
                                                         'network': network}
                        else:
                            interfaces[iface]["ipv4_secondaries"].append({
                                'address': address,
                                'netmask': netmask,
                                'network': network,
                            })
                        # If this is the default address, update default_ipv4
                        if 'address' in default_ipv4 and default_ipv4['address'] == address:
                            default_ipv4['netmask'] = netmask
                            default_ipv4['network'] = network
                            default_ipv4['macaddress'] = macaddress
                            default_ipv4['mtu'] = interfaces[device]['mtu']
                            default_ipv4['type'] = interfaces[device].get("type", "unknown")
                            default_ipv4['alias'] = words[-1]
                        if not address.startswith('127.'):
                            ips['all_ipv4_addresses'].append(address)
                    elif words[0] == 'inet6':
                        address, prefix = words[1].split('/')
                        scope = words[3]
                        if 'ipv6' not in interfaces[device]:
                            interfaces[device]['ipv6'] = []
                        interfaces[device]['ipv6'].append({
                            'address' : address,
                            'prefix'  : prefix,
                            'scope'   : scope
                        })
                        # If this is the default address, update default_ipv6
                        if 'address' in default_ipv6 and default_ipv6['address'] == address:
                            default_ipv6['prefix']     = prefix
                            default_ipv6['scope']      = scope
                            default_ipv6['macaddress'] = macaddress
                            default_ipv6['mtu']        = interfaces[device]['mtu']
                            default_ipv6['type']       = interfaces[device].get("type", "unknown")
                        if not address == '::1':
                            ips['all_ipv6_addresses'].append(address)

            ip_path = module.get_bin_path("ip")
            primary_data = subprocess.Popen(
                [ip_path, 'addr', 'show', 'primary', device], 
                stdout=subprocess.PIPE, stderr=subprocess.PIPE).communicate()[0]
            secondary_data = subprocess.Popen(
                [ip_path, 'addr', 'show', 'secondary', device], 
                stdout=subprocess.PIPE, stderr=subprocess.PIPE).communicate()[0]
            parse_ip_output(primary_data)
            parse_ip_output(secondary_data, secondary=True)

        # replace : by _ in interface name since they are hard to use in template 
        new_interfaces = {}
        for i in interfaces:
            if ':' in i:
                new_interfaces[i.replace(':','_')] = interfaces[i]
            else:
                new_interfaces[i] = interfaces[i]
        return new_interfaces, ips

class GenericBsdIfconfigNetwork(Network):
    """
    This is a generic BSD subclass of Network using the ifconfig command.
    It defines
    - interfaces (a list of interface names)
    - interface_<name> dictionary of ipv4, ipv6, and mac address information.
    - all_ipv4_addresses and all_ipv6_addresses: lists of all configured addresses.
    It currently does not define
    - default_ipv4 and default_ipv6
    - type, mtu and network on interfaces
    """
    platform = 'Generic_BSD_Ifconfig'

    def __init__(self):
        Network.__init__(self)

    def populate(self):

        ifconfig_path = module.get_bin_path('ifconfig')

        if ifconfig_path is None:
            return self.facts
        route_path = module.get_bin_path('route')

        if route_path is None:
            return self.facts

        default_ipv4, default_ipv6 = self.get_default_interfaces(route_path)
        interfaces, ips = self.get_interfaces_info(ifconfig_path)
        self.merge_default_interface(default_ipv4, interfaces, 'ipv4')
        self.merge_default_interface(default_ipv6, interfaces, 'ipv6')
        self.facts['interfaces'] = interfaces.keys()

        for iface in interfaces:
            self.facts[iface] = interfaces[iface]

        self.facts['default_ipv4'] = default_ipv4
        self.facts['default_ipv6'] = default_ipv6
        self.facts['all_ipv4_addresses'] = ips['all_ipv4_addresses']
        self.facts['all_ipv6_addresses'] = ips['all_ipv6_addresses']

        return self.facts

    def get_default_interfaces(self, route_path):

        # Use the commands:
        #     route -n get 8.8.8.8                            -> Google public DNS
        #     route -n get -inet6 2404:6800:400a:800::1012    -> ipv6.google.com
        # to find out the default outgoing interface, address, and gateway

        command = dict(
            v4 = [route_path, '-n', 'get', '8.8.8.8'],
            v6 = [route_path, '-n', 'get', '-inet6', '2404:6800:400a:800::1012']
        )

        interface = dict(v4 = {}, v6 = {})

        for v in 'v4', 'v6':

            if v == 'v6' and not socket.has_ipv6:
                continue
            rc, out, err = module.run_command(command[v])
            if not out:
                # v6 routing may result in
                #   RTNETLINK answers: Invalid argument
                continue
            lines = out.split('\n')
            for line in lines:
                words = line.split()
                # Collect output from route command
                if len(words) > 1:
                    if words[0] == 'interface:':
                        interface[v]['interface'] = words[1]
                    if words[0] == 'gateway:':
                        interface[v]['gateway'] = words[1]

        return interface['v4'], interface['v6']

    def get_interfaces_info(self, ifconfig_path):
        interfaces = {}
        current_if = {}
        ips = dict(
            all_ipv4_addresses = [],
            all_ipv6_addresses = [],
        )
        # FreeBSD, DragonflyBSD, NetBSD, OpenBSD and OS X all implicitly add '-a'
        # when running the command 'ifconfig'.
        # Solaris must explicitly run the command 'ifconfig -a'.
        rc, out, err = module.run_command([ifconfig_path, '-a'])

        for line in out.split('\n'):

            if line:
                words = line.split()

                if re.match('^\S', line) and len(words) > 3:
                    current_if = self.parse_interface_line(words)
                    interfaces[ current_if['device'] ] = current_if
                elif words[0].startswith('options='):
                    self.parse_options_line(words, current_if, ips)
                elif words[0] == 'nd6':
                    self.parse_nd6_line(words, current_if, ips)
                elif words[0] == 'ether':
                    self.parse_ether_line(words, current_if, ips)
                elif words[0] == 'media:':
                    self.parse_media_line(words, current_if, ips)
                elif words[0] == 'status:':
                    self.parse_status_line(words, current_if, ips)
                elif words[0] == 'lladdr':
                    self.parse_lladdr_line(words, current_if, ips)
                elif words[0] == 'inet':
                    self.parse_inet_line(words, current_if, ips)
                elif words[0] == 'inet6':
                    self.parse_inet6_line(words, current_if, ips)
                else:
                    self.parse_unknown_line(words, current_if, ips)

        return interfaces, ips

    def parse_interface_line(self, words):
        device = words[0][0:-1]
        current_if = {'device': device, 'ipv4': [], 'ipv6': [], 'type': 'unknown'}
        current_if['flags'] = self.get_options(words[1])
        current_if['mtu'] = words[3]
        current_if['macaddress'] = 'unknown'    # will be overwritten later
        return current_if

    def parse_options_line(self, words, current_if, ips):
        # Mac has options like this...
        current_if['options'] = self.get_options(words[0])

    def parse_nd6_line(self, words, current_if, ips):
        # FreBSD has options like this...
        current_if['options'] = self.get_options(words[1])

    def parse_ether_line(self, words, current_if, ips):
        current_if['macaddress'] = words[1]

    def parse_media_line(self, words, current_if, ips):
        # not sure if this is useful - we also drop information
        current_if['media'] = words[1]
        if len(words) > 2:
            current_if['media_select'] = words[2]
        if len(words) > 3:
            current_if['media_type'] = words[3][1:]
        if len(words) > 4:
            current_if['media_options'] = self.get_options(words[4])

    def parse_status_line(self, words, current_if, ips):
        current_if['status'] = words[1]

    def parse_lladdr_line(self, words, current_if, ips):
        current_if['lladdr'] = words[1]

    def parse_inet_line(self, words, current_if, ips):
        address = {'address': words[1]}
        # deal with hex netmask
        if re.match('([0-9a-f]){8}', words[3]) and len(words[3]) == 8:
            words[3] = '0x' + words[3]
        if words[3].startswith('0x'):
            address['netmask'] = socket.inet_ntoa(struct.pack('!L', int(words[3], base=16)))
        else:
            # otherwise assume this is a dotted quad
            address['netmask'] = words[3]
        # calculate the network
        address_bin = struct.unpack('!L', socket.inet_aton(address['address']))[0]
        netmask_bin = struct.unpack('!L', socket.inet_aton(address['netmask']))[0]
        address['network'] = socket.inet_ntoa(struct.pack('!L', address_bin & netmask_bin))
        # broadcast may be given or we need to calculate
        if len(words) > 5:
            address['broadcast'] = words[5]
        else:
            address['broadcast'] = socket.inet_ntoa(struct.pack('!L', address_bin | (~netmask_bin & 0xffffffff)))
        # add to our list of addresses
        if not words[1].startswith('127.'):
            ips['all_ipv4_addresses'].append(address['address'])
        current_if['ipv4'].append(address)

    def parse_inet6_line(self, words, current_if, ips):
        address = {'address': words[1]}
        if (len(words) >= 4) and (words[2] == 'prefixlen'):
            address['prefix'] = words[3]
        if (len(words) >= 6) and (words[4] == 'scopeid'):
            address['scope'] = words[5]
        localhost6 = ['::1', '::1/128', 'fe80::1%lo0']
        if address['address'] not in localhost6:
            ips['all_ipv6_addresses'].append(address['address'])
        current_if['ipv6'].append(address)

    def parse_unknown_line(self, words, current_if, ips):
        # we are going to ignore unknown lines here - this may be
        # a bad idea - but you can override it in your subclass
        pass

    def get_options(self, option_string):
        start = option_string.find('<') + 1
        end = option_string.rfind('>')
        if (start > 0) and (end > 0) and (end > start + 1):
            option_csv = option_string[start:end]
            return option_csv.split(',')
        else:
            return []

    def merge_default_interface(self, defaults, interfaces, ip_type):
        if not 'interface' in defaults.keys():
            return
        if not defaults['interface'] in interfaces:
            return
        ifinfo = interfaces[defaults['interface']]
        # copy all the interface values across except addresses
        for item in ifinfo.keys():
            if item != 'ipv4' and item != 'ipv6':
                defaults[item] = ifinfo[item]
        if len(ifinfo[ip_type]) > 0:
            for item in ifinfo[ip_type][0].keys():
                defaults[item] = ifinfo[ip_type][0][item]

class DarwinNetwork(GenericBsdIfconfigNetwork, Network):
    """
    This is the Mac OS X/Darwin Network Class.
    It uses the GenericBsdIfconfigNetwork unchanged
    """
    platform = 'Darwin'

    # media line is different to the default FreeBSD one
    def parse_media_line(self, words, current_if, ips):
        # not sure if this is useful - we also drop information
        current_if['media'] = 'Unknown' # Mac does not give us this
        current_if['media_select'] = words[1]
        if len(words) > 2:
            current_if['media_type'] = words[2][1:]
        if len(words) > 3:
            current_if['media_options'] = self.get_options(words[3])


class FreeBSDNetwork(GenericBsdIfconfigNetwork, Network):
    """
    This is the FreeBSD Network Class.
    It uses the GenericBsdIfconfigNetwork unchanged.
    """
    platform = 'FreeBSD'

class OpenBSDNetwork(GenericBsdIfconfigNetwork, Network):
    """
    This is the OpenBSD Network Class.
    It uses the GenericBsdIfconfigNetwork.
    """
    platform = 'OpenBSD'

    # Return macaddress instead of lladdr
    def parse_lladdr_line(self, words, current_if, ips):
        current_if['macaddress'] = words[1]

class SunOSNetwork(GenericBsdIfconfigNetwork, Network):
    """
    This is the SunOS Network Class.
    It uses the GenericBsdIfconfigNetwork.

    Solaris can have different FLAGS and MTU for IPv4 and IPv6 on the same interface
    so these facts have been moved inside the 'ipv4' and 'ipv6' lists.
    """
    platform = 'SunOS'

    # Solaris 'ifconfig -a' will print interfaces twice, once for IPv4 and again for IPv6.
    # MTU and FLAGS also may differ between IPv4 and IPv6 on the same interface.
    # 'parse_interface_line()' checks for previously seen interfaces before defining
    # 'current_if' so that IPv6 facts don't clobber IPv4 facts (or vice versa).
    def get_interfaces_info(self, ifconfig_path):
        interfaces = {}
        current_if = {}
        ips = dict(
            all_ipv4_addresses = [],
            all_ipv6_addresses = [],
        )
        rc, out, err = module.run_command([ifconfig_path, '-a'])

        for line in out.split('\n'):

            if line:
                words = line.split()

                if re.match('^\S', line) and len(words) > 3:
                    current_if = self.parse_interface_line(words, current_if, interfaces)
                    interfaces[ current_if['device'] ] = current_if
                elif words[0].startswith('options='):
                    self.parse_options_line(words, current_if, ips)
                elif words[0] == 'nd6':
                    self.parse_nd6_line(words, current_if, ips)
                elif words[0] == 'ether':
                    self.parse_ether_line(words, current_if, ips)
                elif words[0] == 'media:':
                    self.parse_media_line(words, current_if, ips)
                elif words[0] == 'status:':
                    self.parse_status_line(words, current_if, ips)
                elif words[0] == 'lladdr':
                    self.parse_lladdr_line(words, current_if, ips)
                elif words[0] == 'inet':
                    self.parse_inet_line(words, current_if, ips)
                elif words[0] == 'inet6':
                    self.parse_inet6_line(words, current_if, ips)
                else:
                    self.parse_unknown_line(words, current_if, ips)

        # 'parse_interface_line' and 'parse_inet*_line' leave two dicts in the
        # ipv4/ipv6 lists which is ugly and hard to read.
        # This quick hack merges the dictionaries. Purely cosmetic.
        for iface in interfaces:
            for v in 'ipv4', 'ipv6':
                combined_facts = {}
                for facts in interfaces[iface][v]:
                    combined_facts.update(facts)
                if len(combined_facts.keys()) > 0:
                    interfaces[iface][v] = [combined_facts]

        return interfaces, ips

    def parse_interface_line(self, words, current_if, interfaces):
        device = words[0][0:-1]
        if device not in interfaces.keys():
            current_if = {'device': device, 'ipv4': [], 'ipv6': [], 'type': 'unknown'}
        else:
            current_if = interfaces[device]
        flags = self.get_options(words[1])
        if 'IPv4' in flags:
            v = 'ipv4'
        if 'IPv6' in flags:
            v = 'ipv6'
        current_if[v].append({'flags': flags, 'mtu': words[3]})
        current_if['macaddress'] = 'unknown'    # will be overwritten later
        return current_if

    # Solaris displays single digit octets in MAC addresses e.g. 0:1:2:d:e:f
    # Add leading zero to each octet where needed.
    def parse_ether_line(self, words, current_if, ips):
        macaddress = ''
        for octet in words[1].split(':'):
            octet = ('0' + octet)[-2:None]
            macaddress += (octet + ':')
        current_if['macaddress'] = macaddress[0:-1]

class Virtual(Facts):
    """
    This is a generic Virtual subclass of Facts.  This should be further
    subclassed to implement per platform.  If you subclass this,
    you should define:
    - virtualization_type
    - virtualization_role
    - container (e.g. solaris zones, freebsd jails, linux containers)

    All subclasses MUST define platform.
    """

    def __new__(cls, *arguments, **keyword):
        subclass = cls
        for sc in Virtual.__subclasses__():
            if sc.platform == platform.system():
                subclass = sc
        return super(cls, subclass).__new__(subclass, *arguments, **keyword)

    def __init__(self):
        Facts.__init__(self)

    def populate(self):
        return self.facts

class LinuxVirtual(Virtual):
    """
    This is a Linux-specific subclass of Virtual.  It defines
    - virtualization_type
    - virtualization_role
    """
    platform = 'Linux'

    def __init__(self):
        Virtual.__init__(self)

    def populate(self):
        self.get_virtual_facts()
        return self.facts

    # For more information, check: http://people.redhat.com/~rjones/virt-what/
    def get_virtual_facts(self):
        if os.path.exists("/proc/xen"):
            self.facts['virtualization_type'] = 'xen'
            self.facts['virtualization_role'] = 'guest'
            try:
                for line in open('/proc/xen/capabilities'):
                    if "control_d" in line:
                        self.facts['virtualization_role'] = 'host'
            except IOError:
                pass
            return

        if os.path.exists('/proc/vz'):
            self.facts['virtualization_type'] = 'openvz'
            if os.path.exists('/proc/bc'):
                self.facts['virtualization_role'] = 'host'
            else:
                self.facts['virtualization_role'] = 'guest'
            return

        if os.path.exists('/proc/1/cgroup'):
            for line in open('/proc/1/cgroup').readlines():
                if re.search('/lxc/', line):
                    self.facts['virtualization_type'] = 'lxc'
                    self.facts['virtualization_role'] = 'guest'
                    return

        product_name = get_file_content('/sys/devices/virtual/dmi/id/product_name')

        if product_name in ['KVM', 'Bochs']:
            self.facts['virtualization_type'] = 'kvm'
            self.facts['virtualization_role'] = 'guest'
            return

        if product_name == 'VMware Virtual Platform':
            self.facts['virtualization_type'] = 'VMware'
            self.facts['virtualization_role'] = 'guest'
            return

        bios_vendor = get_file_content('/sys/devices/virtual/dmi/id/bios_vendor')

        if bios_vendor == 'Xen':
            self.facts['virtualization_type'] = 'xen'
            self.facts['virtualization_role'] = 'guest'
            return

        if bios_vendor == 'innotek GmbH':
            self.facts['virtualization_type'] = 'virtualbox'
            self.facts['virtualization_role'] = 'guest'
            return

        sys_vendor = get_file_content('/sys/devices/virtual/dmi/id/sys_vendor')

        # FIXME: This does also match hyperv
        if sys_vendor == 'Microsoft Corporation':
            self.facts['virtualization_type'] = 'VirtualPC'
            self.facts['virtualization_role'] = 'guest'
            return

        if sys_vendor == 'Parallels Software International Inc.':
            self.facts['virtualization_type'] = 'parallels'
            self.facts['virtualization_role'] = 'guest'
            return

        if os.path.exists('/proc/self/status'):
            for line in open('/proc/self/status').readlines():
                if re.match('^VxID: \d+', line):
                    self.facts['virtualization_type'] = 'linux_vserver'
                    if re.match('^VxID: 0', line):
                        self.facts['virtualization_role'] = 'host'
                    else:
                        self.facts['virtualization_role'] = 'guest'
                    return

        if os.path.exists('/proc/cpuinfo'):
            for line in open('/proc/cpuinfo').readlines():
                if re.match('^model name.*QEMU Virtual CPU', line):
                    self.facts['virtualization_type'] = 'kvm'
                elif re.match('^vendor_id.*User Mode Linux', line):
                    self.facts['virtualization_type'] = 'uml'
                elif re.match('^model name.*UML', line):
                    self.facts['virtualization_type'] = 'uml'
                elif re.match('^vendor_id.*PowerVM Lx86', line):
                    self.facts['virtualization_type'] = 'powervm_lx86'
                elif re.match('^vendor_id.*IBM/S390', line):
                    self.facts['virtualization_type'] = 'ibm_systemz'
                else:
                    continue
                self.facts['virtualization_role'] = 'guest'
                return

        # Beware that we can have both kvm and virtualbox running on a single system
        if os.path.exists("/proc/modules") and os.access('/proc/modules', os.R_OK):
            modules = []
            for line in open("/proc/modules").readlines():
                data = line.split(" ", 1)
                modules.append(data[0])

            if 'kvm' in modules:
                self.facts['virtualization_type'] = 'kvm'
                self.facts['virtualization_role'] = 'host'
                return

            if 'vboxdrv' in modules:
                self.facts['virtualization_type'] = 'virtualbox'
                self.facts['virtualization_role'] = 'host'
                return

class HPUXVirtual(Virtual):
    """
    This is a HP-UX specific subclass of Virtual. It defines
    - virtualization_type
    - virtualization_role
    """
    platform = 'HP-UX'

    def __init__(self):
        Virtual.__init__(self)

    def populate(self):
        self.get_virtual_facts()
        return self.facts

    def get_virtual_facts(self):
        if os.path.exists('/usr/sbin/vecheck'):
            rc, out, err = module.run_command("/usr/sbin/vecheck")
            if rc == 0:
                self.facts['virtualization_type'] = 'guest'
                self.facts['virtualization_role'] = 'HP vPar'
        if os.path.exists('/opt/hpvm/bin/hpvminfo'):
            rc, out, err = module.run_command("/opt/hpvm/bin/hpvminfo")
            if rc == 0 and re.match('.*Running.*HPVM vPar.*', out):
                self.facts['virtualization_type'] = 'guest'
                self.facts['virtualization_role'] = 'HPVM vPar'
            elif rc == 0 and re.match('.*Running.*HPVM guest.*', out):
                self.facts['virtualization_type'] = 'guest'
                self.facts['virtualization_role'] = 'HPVM IVM'
            elif rc == 0 and re.match('.*Running.*HPVM host.*', out):
                self.facts['virtualization_type'] = 'host'
                self.facts['virtualization_role'] = 'HPVM'
        if os.path.exists('/usr/sbin/parstatus'):
            rc, out, err = module.run_command("/usr/sbin/parstatus")
            if rc == 0:
                self.facts['virtualization_type'] = 'guest'
                self.facts['virtualization_role'] = 'HP nPar'


class SunOSVirtual(Virtual):
    """
    This is a SunOS-specific subclass of Virtual.  It defines
    - virtualization_type
    - virtualization_role
    - container
    """
    platform = 'SunOS'

    def __init__(self):
        Virtual.__init__(self)

    def populate(self):
        self.get_virtual_facts()
        return self.facts

    def get_virtual_facts(self):
        rc, out, err = module.run_command("/usr/sbin/prtdiag")
        for line in out.split('\n'):
            if 'VMware' in line:
                self.facts['virtualization_type'] = 'vmware'
                self.facts['virtualization_role'] = 'guest'
            if 'Parallels' in line:
                self.facts['virtualization_type'] = 'parallels'
                self.facts['virtualization_role'] = 'guest'
            if 'VirtualBox' in line:
                self.facts['virtualization_type'] = 'virtualbox'
                self.facts['virtualization_role'] = 'guest'
            if 'HVM domU' in line:
                self.facts['virtualization_type'] = 'xen'
                self.facts['virtualization_role'] = 'guest'
        # Check if it's a zone
        if os.path.exists("/usr/bin/zonename"):
            rc, out, err = module.run_command("/usr/bin/zonename")
            if out.rstrip() != "global":
                self.facts['container'] = 'zone'
        # Check if it's a branded zone (i.e. Solaris 8/9 zone)
        if os.path.isdir('/.SUNWnative'):
            self.facts['container'] = 'zone'
        # If it's a zone check if we can detect if our global zone is itself virtualized.
        # Relies on the "guest tools" (e.g. vmware tools) to be installed
        if 'container' in self.facts and self.facts['container'] == 'zone':
            rc, out, err = module.run_command("/usr/sbin/modinfo")
            for line in out.split('\n'):
                if 'VMware' in line:
                    self.facts['virtualization_type'] = 'vmware'
                    self.facts['virtualization_role'] = 'guest'
                if 'VirtualBox' in line:
                    self.facts['virtualization_type'] = 'virtualbox'
                    self.facts['virtualization_role'] = 'guest'

def get_file_content(path, default=None):
    data = default
    if os.path.exists(path) and os.access(path, os.R_OK):
        data = open(path).read().strip()
        if len(data) == 0:
            data = default
    return data

def ansible_facts():
    facts = {}
    facts.update(Facts().populate())
    facts.update(Hardware().populate())
    facts.update(Network().populate())
    facts.update(Virtual().populate())
    return facts

# ===========================================

def run_setup(module):

    setup_options = {}
    facts = ansible_facts()

    for (k, v) in facts.items():
        setup_options["ansible_%s" % k.replace('-', '_')] = v

    # Look for the path to the facter and ohai binary and set
    # the variable to that path.

    facter_path = module.get_bin_path('facter')
    ohai_path = module.get_bin_path('ohai')

    # if facter is installed, and we can use --json because
    # ruby-json is ALSO installed, include facter data in the JSON

    if facter_path is not None:
        rc, out, err = module.run_command(facter_path + " --json")
        facter = True
        try:
            facter_ds = json.loads(out)
        except:
            facter = False
        if facter:
            for (k,v) in facter_ds.items():
                setup_options["facter_%s" % k] = v

    # ditto for ohai

    if ohai_path is not None:
        rc, out, err = module.run_command(ohai_path)
        ohai = True
        try:
            ohai_ds = json.loads(out)
        except:
            ohai = False
        if ohai:
            for (k,v) in ohai_ds.items():
                k2 = "ohai_%s" % k.replace('-', '_')
                setup_options[k2] = v

    setup_result = { 'ansible_facts': {} }

    for (k,v) in setup_options.items():
        if module.params['filter'] == '*' or fnmatch.fnmatch(k, module.params['filter']):
            setup_result['ansible_facts'][k] = v

    # hack to keep --verbose from showing all the setup module results
    setup_result['verbose_override'] = True

    return setup_result

def main():
    global module
    module = AnsibleModule(
        argument_spec = dict(
            filter=dict(default="*", required=False),
            fact_path=dict(default='/etc/ansible/facts.d', required=False),
        ),
        supports_check_mode = True,
    )
    data = run_setup(module)
    module.exit_json(**data)

# this is magic, see lib/ansible/module_common.py
#<<INCLUDE_ANSIBLE_MODULE_COMMON>>
main()<|MERGE_RESOLUTION|>--- conflicted
+++ resolved
@@ -1444,8 +1444,7 @@
                     path = os.path.join(path, 'bonding', 'all_slaves_active')
                     if os.path.exists(path):
                         interfaces[device]['all_slaves_active'] = open(path).read() == '1'
-<<<<<<< HEAD
-=======
+
             # Check whether a interface is in promiscuous mode
             if os.path.exists(os.path.join(path,'flags')):
                 promisc_mode = False
@@ -1455,52 +1454,6 @@
                 data = int(open(os.path.join(path, 'flags')).read().strip(),16)
                 promisc_mode = (data & 0x0100 > 0)
                 interfaces[device]['promisc'] = promisc_mode
-            ip_path = module.get_bin_path("ip")
-            output = subprocess.Popen([ip_path, 'addr', 'show', device], stdout=subprocess.PIPE, stderr=subprocess.PIPE).communicate()[0]
-            for line in output.split('\n'):
-
-                if not line:
-                    continue
-                words = line.split()
-                if words[0] == 'inet':
-                    if '/' in words[1]:
-                        address, netmask_length = words[1].split('/')
-                    else:
-                        # pointopoint interfaces do not have a prefix
-                        address = words[1]
-                        netmask_length = "32"
-                    address_bin = struct.unpack('!L', socket.inet_aton(address))[0]
-                    netmask_bin = (1<<32) - (1<<32>>int(netmask_length))
-                    netmask = socket.inet_ntoa(struct.pack('!L', netmask_bin))
-                    network = socket.inet_ntoa(struct.pack('!L', address_bin & netmask_bin))
-                    iface = words[-1]
-                    if iface != device:
-                        interfaces[iface] = {}
-                        interfaces[iface].update(interfaces[device])
-                    interfaces[iface]['ipv4'] = {'address': address,
-                                                 'netmask': netmask,
-                                                 'network': network}
-
-                    # If this is the default address, update default_ipv4
-                    if 'address' in default_ipv4 and default_ipv4['address'] == address:
-                        default_ipv4['netmask'] = netmask
-                        default_ipv4['network'] = network
-                        default_ipv4['macaddress'] = macaddress
-                        default_ipv4['mtu'] = interfaces[device]['mtu']
-                        default_ipv4['type'] = interfaces[device].get("type", "unknown")
-                        default_ipv4['alias'] = words[-1]
-
-                    if not address.startswith('127.'):
-                        ips['all_ipv4_addresses'].append(address)
-
-                elif words[0] == 'inet6':
-
-                    address, prefix = words[1].split('/')
-                    scope = words[3]
-
-                    if 'ipv6' not in interfaces[device]:
-                        interfaces[device]['ipv6'] = []
->>>>>>> 0cbb97bd
 
             def parse_ip_output(output, secondary=False):
                 for line in output.split('\n'):
